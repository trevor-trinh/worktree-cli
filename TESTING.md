--- conflicted
+++ resolved
@@ -14,12 +14,11 @@
 
 1. In a test repository, run:
    ```bash
-   cursor-worktree new editor
+   cwt new editor
    ```
 2. Verify that a new sibling directory named `<currentDirectoryName>editor` is created.
 3. Confirm that the worktree is added to the Git repository and that the Cursor editor opens the new directory. 
 
-<<<<<<< HEAD
 ## Manual Test for CLI Command Name Change
 
 1. Install the package globally:
@@ -42,24 +41,23 @@
    - Remove a worktree:
      ```bash
      cwt remove feature/test
-     ``` 
-=======
+     ```
+
 ## Remove Worktree Force Flag Test
 
 1. Create a test worktree:
    ```bash
-   cursor-worktree new test-branch
+   cwt new test-branch
    ```
 2. Make some changes in the worktree that would prevent normal removal
 3. Try removing the worktree without the force flag:
    ```bash
-   cursor-worktree remove test-branch
+   cwt remove test-branch
    ```
    This should fail if there are uncommitted changes
 4. Try removing the worktree with the force flag:
    ```bash
-   cursor-worktree remove --force test-branch
+   cwt remove --force test-branch
    ```
    This should succeed and remove the worktree regardless of its state
-5. Verify that the worktree directory is removed and the Git worktree reference is cleaned up 
->>>>>>> 82960485
+5. Verify that the worktree directory is removed and the Git worktree reference is cleaned up